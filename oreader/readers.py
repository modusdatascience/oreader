import warnings
import traceback
from six import Iterator
from _collections import OrderedDict

class DataSourceError(Exception):
    '''
    The Reader classes normally skip over exceptions with a warning.  However, when readers encounter 
    DataSourceErrors they will instead raise the error which the DataSourceError is wrapping.  This 
    mechanism allows data sources (such as provided by the SqaReaderConfig, to raise exceptions that will 
    be propagated past the readers.
    '''
    def __init__(self, error):
        self.error = error

def constant(val):
    def _constant(*args, **kwargs):
        return val
    return _constant

class ReaderCollection(Iterator):#Done
    def __init__(self, klasses, config, order=constant(0)):
        '''
        klasses : (dict) contains name:class pairs
        '''
        self.readers = OrderedDict([(name,klass.reader_class(config)(klass,config)) for name, klass in klasses.items()])
        self._peeks = OrderedDict()
        for name, reader in self.readers.items():
            try:
                self._peeks[name] = next(reader)
            except StopIteration: # OK
                self.readers[name].close()
        self.order = order
        try:
            self.update()
        except:
            1+1
            raise
        
    def report(self):
        return dict([(name,reader.report()) for name,reader in self.readers.items()])
        
    def update(self):#TODO: This could be made more efficient by maintaining a sort.
        self._peek = None
        if self._peeks:
            for k, v in self._peeks.items():
                if v is not None:
                    if self._peek is None:
                        self._peek = k
<<<<<<< HEAD
                    if v.sort_key() < self._peeks[self._peek].sort_key():
                        self._peek = k
=======
                    elif v.container_key() <= self._peeks[self._peek].container_key():
                        if self.order(v) < self.order(self._peeks[self._peek]):
                            self._peek = k
                        elif v.container_key() < self._peeks[self._peek].container_key():
                            self._peek = k
>>>>>>> 402a9b31
        
    def peek(self):
        if self._peek is None:
            return None
        return self._peeks[self._peek]
    
    def __next__(self):
        if self._peek is None:
            raise StopIteration
        result = self._peeks[self._peek]
        if result is None:
            raise StopIteration
        try:
            self._peeks[self._peek] = next(self.readers[self._peek])
        except StopIteration:
            del self._peeks[self._peek]
            self.readers[self._peek].close()
        self.update()
        return result
    
    def __iter__(self):
        return self
    
    def close(self):
        for reader in self.readers.values():
            reader.close()

class Reader(Iterator):
    def __init__(self, klass, config):
        self.klass = klass
        self.count = 0
        
    def __next__(self):
        
        result = self.peek()
        
        if result is None:
            raise StopIteration
        while True:
            try:
                self.count += 1
                self.update()
                break
            except DataSourceError as e:
                raise e.error
            except:
                warnings.warn('Problem reading %s object at position %d.  Skipping.' % (self.klass.__name__, self.count))
                traceback.print_exc()
                result = self.peek()
                if result is None:
                    raise StopIteration
#         print result
#         print result.__dict__
        return result
    
    def peek(self):
        return self._peek
    
    def __iter__(self):
        return self

    def report(self):
        raise NotImplementedError
    
    def update(self):
        raise NotImplementedError
    
    def close(self):
        raise NotImplementedError

class SimpleReader(Reader):
    def __init__(self, klass, config):
        super(SimpleReader, self).__init__(klass, config)
        self.config = config[klass]
        self.sources = self.config.get_sources(self)
        self.source_index = -1
        self.current_source = iter([])
        self.update()
    
    def next_source(self):
        if self.source_index >= 0:
            self.config.stop_source(self, self.current_source)
        self.source_index += 1
        try:
            self.current_source = self.config.start_source(self, self.sources[self.source_index])
        except DataSourceError as e:
            raise e.error
        except IndexError:
            raise StopIteration # OK
    
    def translate(self, raw):
        return self.config.translate(self, raw)
            
    def update(self):
        try:
            raw = next(self.current_source)
        except StopIteration: # OK
            try:
                self.next_source()
                raw = next(self.current_source)
            except StopIteration: # OK
                raw = None
        if raw is None:
            self._peek = None
        else:
            try:
                self._peek = self.translate(raw)
            except Exception as e:
                traceback.print_exc()
                raise ValueError('Failed to translate. ' + '\n' + 
                                 'Class: ' + self.klass.__name__ + '\n' + 
                                 'Exception: ' +  repr(e))    
#                 print self.klass, None
#         print self.klass, self.peek(), self.peek().identity_key()
    
    def report(self):
        return {self.klass.__name__: self.config}
    
    def close(self):
        self.config.stop_source(self, self.current_source)
        
class CompoundReader(Reader):#Done
    '''Contains a SimpleReader and a ReaderCollection.'''
    
    def __init__(self, klass, config):
        super(CompoundReader, self).__init__(klass, config)
        self.simple_reader = SimpleReader(klass, config)
        self.relatives = OrderedDict([(name,group[0]) for name, group in klass.relationships.items()])
        self.readers = ReaderCollection(self.relatives, config)
        self.update()
    
    def report(self):
        return {'base':self.simple_reader.report(),
                'relatives':self.readers.report()}
    
    def update(self):
        if self.simple_reader.peek() is None:
            self._peek = None
            return
        self._peek = next(self.simple_reader)
        while self.readers.peek() is not None and self.readers.peek().container_key() < self._peek.identity_key():
            warnings.warn('Orphaned %s with key %s.' % (self.readers.peek().__class__.__name__, str(self.readers.peek().identity_key())))
            next(self.readers)
        while self.readers.peek() is not None and self.readers.peek().container_key() == self._peek.identity_key():
            found = False
            item = next(self.readers)
            for name, group in self.klass.relationships.items():
                if isinstance(item, group[0]):
                    if group[1]:
                        getattr(self._peek, name).append(item)
                    else:
                        setattr(self._peek, name, item)
                    found = True
                    break
            if not found:
                raise ValueError('The ReaderCollection returned a value that doesn\'t seem to fit into any known relationships.')
            
    def close(self):
        self.simple_reader.close()
        self.readers.close()
        
class ImplicitReader(Reader):#Done
    '''Contains a ReaderCollection.'''
    def __init__(self, klass, config):
        super(ImplicitReader, self).__init__(klass, config)
        self.relatives = OrderedDict([(name,group[0]) for name, group in klass.relationships.items()])
        self.readers = ReaderCollection(self.relatives, config)
        self._peek = 1 #An object that is not None
        self.update()
        
    def report(self):
        return {'relatives': self.readers.report()}
    
    def update(self):
        if self.readers.peek() is None:
            self._peek = None
            return
        current_key = self.readers.peek().container_key()
        self._peek = self.klass(**self.klass.translate_identity_key(current_key))
        while self.readers.peek() is not None and self.readers.peek().container_key() == current_key:
            found = False
            item = next(self.readers)
            for name, group in self.klass.relationships.items():
                if isinstance(item, group[0]):
                    if group[1]:
                        getattr(self._peek, name).append(item)
                    else:
                        setattr(self._peek, name, item)
                    found = True
                    break
            if not found:
                raise ValueError('The ReaderCollection returned a value that doesn\'t seem to fit into any known relationships.')

    def close(self):
        self.readers.close()
    

class PolymorphicReader(Reader):#Done
    '''Contains a ReaderCollection'''
    def __init__(self, klass, config):
        super(PolymorphicReader, self).__init__(klass, config)
        klasses = {}
        stack = [klass]
        while stack:
            item = stack.pop()
            stack.extend(item.__subclasses__())
            if item in config:
                klasses[item] = item
        klasses = OrderedDict([(k,klasses[k]) for k in sorted(klasses.keys(), key=klass.typerank())])
        self.readers = ReaderCollection(klasses, config, klass.objrank())
        self.update()
    
    def report(self):
        return {'subclasses':self.readers.report()}
    
    def update(self):
        if self.klass.__name__ == 'Employee':
            1+1
        try:
            self._peek = next(self.readers)
        except StopIteration: # OK
            self._peek = None
    
    def close(self):
        self.readers.close()
        
   <|MERGE_RESOLUTION|>--- conflicted
+++ resolved
@@ -47,16 +47,11 @@
                 if v is not None:
                     if self._peek is None:
                         self._peek = k
-<<<<<<< HEAD
-                    if v.sort_key() < self._peeks[self._peek].sort_key():
-                        self._peek = k
-=======
                     elif v.container_key() <= self._peeks[self._peek].container_key():
                         if self.order(v) < self.order(self._peeks[self._peek]):
                             self._peek = k
                         elif v.container_key() < self._peeks[self._peek].container_key():
                             self._peek = k
->>>>>>> 402a9b31
         
     def peek(self):
         if self._peek is None:
